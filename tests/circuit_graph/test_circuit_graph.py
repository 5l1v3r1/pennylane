--- conflicted
+++ resolved
@@ -206,11 +206,7 @@
 
         assert len(diag_gates) == 1
         assert isinstance(diag_gates[0], qml.Hadamard)
-<<<<<<< HEAD
-        assert diag_gates[0].wires == qml.wires.Wires([0])
-=======
         assert diag_gates[0].wires == Wires([0])
->>>>>>> e5aad50b
 
     def test_is_sampled(self):
         """Test that circuit graphs with sampled observables properly return
