--- conflicted
+++ resolved
@@ -25,11 +25,7 @@
 from openfermionpyscf import run_pyscf
 
 import pennylane as qml
-<<<<<<< HEAD
-from pennylane.vqe import Hamiltonian
-=======
 from pennylane import Hamiltonian
->>>>>>> 81ce08e5
 
 
 def _exec_exists(prog):
@@ -452,11 +448,7 @@
     Args:
         openfermion_qubit_operator (QubitOperator): OpenFermion qubit operator represented as
             a Pauli summation
-<<<<<<< HEAD
-        pennylane_qubit_operator (pennylane.vqe.Hamiltonian): PennyLane's VQE
-=======
         pennylane_qubit_operator (pennylane.Hamiltonian): PennyLane
->>>>>>> 81ce08e5
             Hamiltonian object
 
     Returns:
@@ -482,11 +474,7 @@
         qubit_hamiltonian (QubitOperator): Hamiltonian represented as an OpenFermion `QubitOperator`
 
     Returns:
-<<<<<<< HEAD
-        (pennylane.vqe.Hamiltonian): Pennylane VQE Hamiltonian
-=======
         (pennylane.Hamiltonian): Pennylane VQE Hamiltonian
->>>>>>> 81ce08e5
     """
 
     # The `_qubit_operator_to_terms` function is separated out from this function
@@ -515,10 +503,6 @@
 
     **Example usage:**
 
-<<<<<<< HEAD
-    >>> generate_hamiltonian('h2', 'h2.xyz', 0, 1, 'sto-3g')
-    (<pennylane.vqe.vqe.Hamiltonian object at 0x7fa406966e48>, 4)
-=======
     >>> H, n_qubits = generate_hamiltonian('h2', 'h2.xyz', 0, 1, 'sto-3g')
     >>> print(n_qubits)
     4
@@ -538,7 +522,6 @@
     + (0.1676831945771896) [Z1 Z2]
     + (0.12293305056183801) [Z1 Z3]
     + (0.176276408043196) [Z2 Z3]
->>>>>>> 81ce08e5
 
     Args:
         mol_name (str): name of the molecule
@@ -558,11 +541,7 @@
                 map the second-quantized electronic Hamiltonian to the qubit Hamiltonian
         outpath (str): path to the directory containing output files
     Returns:
-<<<<<<< HEAD
-        tuple(pennylane.vqe.Hamiltonian, int): the fermionic-to-qubit transformed
-=======
         tuple[pennylane.Hamiltonian, int]: the fermionic-to-qubit transformed
->>>>>>> 81ce08e5
         Hamiltonian and the number of qubits
 
      """
